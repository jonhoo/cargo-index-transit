--- conflicted
+++ resolved
@@ -38,7 +38,9 @@
       # https://twitter.com/jonhoo/status/1571290371124260865
       - name: cargo test --locked
         run: cargo test --locked --all-features --all-targets
-<<<<<<< HEAD
+      # https://github.com/rust-lang/cargo/issues/6669
+      - name: cargo test --doc
+        run: cargo test --locked --all-features --doc
       - name: Save cached target/
         id: target-cache-save
         uses: actions/cache/save@v3
@@ -66,11 +68,6 @@
           key: stable-target
       - name: cargo test --test proptest --locked -- --ignored
         run: cargo test --locked --test proptest -- --ignored
-=======
-      # https://github.com/rust-lang/cargo/issues/6669
-      - name: cargo test --doc
-        run: cargo test --locked --all-features --doc
->>>>>>> deb9fd3f
   minimal:
     runs-on: ubuntu-latest
     name: ubuntu / stable / minimal-versions
@@ -96,21 +93,11 @@
       matrix:
         os: [macos-latest, windows-latest]
     steps:
-<<<<<<< HEAD
       - run: echo "VCPKG_ROOT=$env:VCPKG_INSTALLATION_ROOT" | Out-File -FilePath $env:GITHUB_ENV -Append
         if: runner.os == 'Windows'
       - run: vcpkg install openssl:x64-windows-static-md
         if: runner.os == 'Windows'
-      - uses: actions/checkout@v3
-=======
-      # if your project needs OpenSSL, uncommment this to fix Windows builds.
-      # it's commented out by default as tthe install command takes 5-10m.
-      # - run: echo "VCPKG_ROOT=$env:VCPKG_INSTALLATION_ROOT" | Out-File -FilePath $env:GITHUB_ENV -Append
-      #   if: runner.os == 'Windows'
-      # - run: vcpkg install openssl:x64-windows-static-md
-      #   if: runner.os == 'Windows'
       - uses: actions/checkout@v4
->>>>>>> deb9fd3f
         with:
           submodules: true
       - name: Install stable
